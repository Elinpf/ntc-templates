--- conflicted
+++ resolved
@@ -1,13 +1,8 @@
 Value Filldown CHASSIS_ID (\d+)
 Value Required SLOT_TYPE ([Ss]lot|Subslot|Fan|Power|Chassis)
 Value SLOT_ID (\d+|self)
-<<<<<<< HEAD
 Value DEVICE_NAME (\S+)
 Value Required DEVICE_SERIAL_NUMBER (\S+)
-=======
-Value DEVICE_NAME (.+)
-Value DEVICE_SERIAL_NUMBER (\S+)
->>>>>>> caa00fdd
 Value MANUFACTURING_DATE (\S+)
 Value VENDOR_NAME (\S+)
 Value MAC_ADDRESS (\S+)
