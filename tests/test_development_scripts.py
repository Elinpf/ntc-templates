"""Tests that original from the developer test suite."""
import os
<<<<<<< HEAD
=======
import glob
import numbers
import re
>>>>>>> e1582133
from copy import deepcopy
from io import StringIO
from unittest.mock import patch

import development_script
import pytest

<<<<<<< HEAD

@pytest.fixture(scope="module")
def yaml_comments_file():
    with open("tests/mocks/load/yaml_comments.yml", encoding="utf-8") as fh:
        return development_script.YAML_OBJECT.load(fh)
=======
from ruamel.yaml import YAML
from ruamel.yaml.compat import StringIO
from ruamel.yaml.scalarstring import DoubleQuotedScalarString as DQ

from ntc_templates.parse import parse_output

FILE_PATH = os.path.abspath(__file__)
FILE_DIR = os.path.dirname(FILE_PATH)
TEST_DIR = f"{FILE_DIR}/tests"
YAML_OBJECT = YAML()
YAML_OBJECT.explicit_start = True
YAML_OBJECT.indent(sequence=4, offset=2)
YAML_OBJECT.block_style = True
RE_MULTILINE_REMARK = re.compile(r"(.*\n\s*#)(.*)")


def ensure_spacing_for_multiline_comment(remark):
    r"""
    Finds all comments and ensures a single space after "#" symbol.

    Args:
        remark (str): The remark of a comment from a ``ruamel.yaml.token.CommentToken``.

    Returns:
        str: The ``remark`` formatted with a single space after comment start, "#"

    Example:
        >>> remark = "comment 11\n#        comment 12\n#comment 13\n"
        >>> remark_formatted = ensure_spacing_for_multiline_comment(remark)
        >>> # Formatting has normalized each comment to have a single space after the "#"
        >>> remark_formatted
        'comment 11\n# comment 12\n# comment 13'
        >>>
    """
    remarks = re.findall(RE_MULTILINE_REMARK, remark)
    # remarks that don't have a subsequent comment are not captured by regex
    if not remarks:
        remarks = (("", remark),)
    # Example remarks: [('comment \n#', '      comment2 '), ('\n  #', 'comment3 # 9')]
    remark_formatted = "".join([entry[0] + " " + entry[1].strip() for entry in remarks])
    return remark_formatted


def ensure_space_after_octothorpe(comment):
    r"""
    Ensures a single space is between the "#" and first letter of a comment.

    Args:
        comment (ruamel.yaml.token.CommentToken): The comment to update.

    Returns:
        None: The comment is updated in place.

    Example:
        >>> from ruamel.yaml import YAML
        >>> yml = YAML()
        >>> with open("test.yml", encoding="utf-8") as fh:  # doctest: +SKIP
        ...     print(fh.read())
        ...     fh.seek(0)
        ...     data = yml.load(fh)
        ...
        ---
        a: 5 # comment 1
        b: 6 #comment 2
        #comment 3
        c:
          - 7 #comment 4
        #comment 5
          - 8
        #comment 6
        d:
          #comment 7
          e: a #comment 8
          f:
            - 9
            #comment 9
            - 10
            - a:
                a: 8
                #comment 10
                b: 1
            - b: 1
            - 9
        #comment 11
        #        comment 12
        #comment 13

        >>> type(data)  # doctest: +SKIP
        <class 'ruamel.yaml.comments.CommentedMap'>
        >>> comment = data.ca.items["b"][2]  # doctest: +SKIP
        >>> comment  # doctest: +SKIP
        CommentToken('#comment 2\n#comment 3\n', line: 2, col: 5)
        >>> ensure_space_after_octothorpe(comment)  # doctest: +SKIP
        >>> # Both comments within the CommentToken object
        >>> # now have a space between the "#" and the first symbol
        >>> comment  # doctest: +SKIP
        CommentToken('# comment 2\n# comment 3\n', line: 2, col: 5)
        >>>
    """
    if comment is not None:
        # Comments can start with whitespace,
        # so partition is used to preserve that in the final result
        space, _, remark = comment.value.partition("#")
        remark_formatted = ensure_spacing_for_multiline_comment(remark)
        comment.value = f"{space}# {remark_formatted.lstrip()}\n"


def ensure_space_comments(comments):
    r"""
    Ensures there is a space after the "#" in comments.

    Args:
        comments (iter): The comments from ruamel.yaml.YAML() object.

    Returns:
         None: Comments are update in place.

    Example:
        >>> from ruamel.yaml import YAML
        >>> yml = YAML()
        >>> with open("test.yml", encoding="utf-8") as fh: # doctest: +SKIP
        ...     print(fh.read())
        ...     fh.seek(0)
        ...     data = yml.load(fh)
        ...
        ---
        a: 5 # comment 1
        b: 6 #comment 2
        #comment 3
        c:
          - 7 #comment 4
        #comment 5
          - 8
        #comment 6
        d:
          #comment 7
          e: a #comment 8
          f:
            - 9
            #comment 9
            - 10
            - a:
                a: 8
                #comment 10
                b: 1
            - b: 1
            - 9
        #comment 11
        #        comment 12
        #comment 13

        >>> type(data) # doctest: +SKIP
        <class 'ruamel.yaml.comments.CommentedMap'>
        >>> comments = data.ca.items.values() # doctest: +SKIP
        >>> comments # doctest: +SKIP
        dict_values([
            [None, None, CommentToken('# comment 1\n', line: 1, col: 5), None],
            [None, None, CommentToken('#comment 2\n#comment 3\n', line: 2, col: 5), None],
            [None, None, None, [CommentToken('#comment 7\n', line: 10, col: 2)]]
        ])
        >>> ensure_space_comments(comments) # doctest: +SKIP
        >>> # Every comment now has a space between the "#" and the first symbol
        >>> comments # doctest: +SKIP
        dict_values([
            [None, None, CommentToken('# comment 1\n', line: 1, col: 5), None],
            [None, None, CommentToken('# comment 2\n# comment 3\n', line: 2, col: 5), None],
            [None, None, None, [CommentToken('# comment 7\n', line: 10, col: 2)]]
        ])
        >>>
    """
    comment_objects = (comment for comment_list in comments for comment in comment_list)
    for comment in comment_objects:
        # Some comments are nested inside an additional list
        if not isinstance(comment, list):
            ensure_space_after_octothorpe(comment)
        else:
            for cmt in comment:
                ensure_space_after_octothorpe(cmt)


def update_yaml_comments(yaml_object):
    """
    Ensures comments have a space after the "#" on itself and its entries.

    Args:
        yaml_object (ruamel.yaml.comments.CommentedMap | ruamel.yaml.comments.CommentedSeq): The list or dict object.

    Returns:
        None: Comments are updated in place.

    Example:
        >>> from ruamel.yaml import YAML
        >>> yml = YAML()
        >>> with open("test.yml", encoding="utf-8") as fh: # doctest: +SKIP
        ...     print(fh.read())
        ...     fh.seek(0)
        ...     data = yml.load(fh)
        ...
        ---
        a: 5 # comment 1
        b: 6 #comment 2
        #comment 3
        c:
          - 7 #comment 4
        #comment 5
          - 8
        #comment 6
        d:
          #comment 7
          e: a #comment 8
          f:
            - 9
            #comment 9
            - 10
            - a:
                a: 8
                #comment 10
                b: 1
            - b: 1
            - 9
        #comment 11
        #        comment 12
        #comment 13

        >>> type(data) # doctest: +SKIP
        <class 'ruamel.yaml.comments.CommentedMap'>
        >>> update_yaml_comments(data) # doctest: +SKIP
        >>> with open("test.yml", "w", encoding="utf-8") as fh: # doctest: +SKIP
        ...     yml.dump(data, fh)
        ...
        >>>
        # Notice that comments now have a space between the hash and first symbol.
        >>> with open("test.yml", encoding="utf-8") as fh: # doctest: +SKIP
        ...     print(fh.read())
        ...
        a: 5 # comment 1
        b: 6 # comment 2
        #comment 3
        c:
        - 7   # comment 4
        #comment 5
        - 8
        # comment 6
        d:
          # comment 7
          e: a # comment 8
          f:
          - 9
            # comment 9
          - 10
          - a:
              a: 8
                # comment 10
              b: 1
          - b: 1
          - 9
        # comment 11
        # comment 12
        # comment 13

        >>>
    """
    comments = yaml_object.ca.items.values()
    ensure_space_comments(comments)
    try:
        yaml_object_values = yaml_object.values()
    except AttributeError:
        yaml_object_values = yaml_object

    for entry in yaml_object_values:
        if isinstance(entry, (dict, list)):
            update_yaml_comments(entry)


def transform_file(filepath):
    """
    Loads YAML file and formats to adhere to yamllint config.

    Args:
        filepath (str): The full path to a YAML file.

    Returns:
        None: File I/O is performed to ensure YAML file adheres to yamllint config.

    Example:
        >>> filepath = "tests/cisco_ios/show_version/cisco_ios_show_version.yml"
        >>> transform_file(filepath)
        >>>
    """
    with open(filepath, encoding="utf-8") as parsed_file:
        parsed_object = YAML_OBJECT.load(parsed_file)

    ensure_yaml_standards(parsed_object, filepath)


def transform_glob(dirpath):
    """
    Globs for YAML files and formats to adhere to yamllint config.

    Every file in ``dirpath`` ending in ``.yml`` will be formatted according to
    yamllint config. Since this is using glob, the directory string passed in can
    also include glob syntax (see ``Example``)

    Args:
        dirpath (str): The path to search for files with ``.yml`` extension.

    Returns:
        None: File I/O is performed to ensure YAML files adhere to yamllint config.

    Example:
        >>> dirpath = "tests/*/*"
        >>> transform_file(dirpath) # doctest: +SKIP
        # Each filename is printed to the terminal
        >>>
    """
    # This commented out code was used for mass renaming of files;
    # it is probably not needed anymore
    # for file in glob.iglob("{0}/*.parsed".format(dirpath)):
    #     os.rename(file, file.replace(file[-6:], "yml"))
    for file in glob.iglob(f"{dirpath}/*.yml"):
        print(file)
        transform_file(file)


def ensure_yaml_standards(parsed_object, output_path):
    """
    Ensures YAML files adhere to yamllint config as defined in this project.

    Args:
        parsed_object (dict): The TextFSM/CliTable data converted to a list of dicts.
            The list of dicts must be the value of a dictionary key, ``parsed_sample``.
        output_path (str): The filepath to write the ``parsed_object`` to.

    Returns:
        None: File I/O is performed to write ``parsed_object`` to ``output_path``.
    """
    for entry in parsed_object["parsed_sample"]:
        # TextFSM conversion will allways be a list of dicts
        for key, value in entry.items():
            # TextFSM capture groups always return strings or lists
            # This also accounts for numbers incase the YAML was done by hand
            if isinstance(value, (str, numbers.Number)):
                entry[key] = DQ(value)
            else:
                entry[key] = [DQ(val) for val in value]
    try:
        update_yaml_comments(parsed_object)
    except AttributeError:
        pass

    with open(output_path, "w", encoding="utf-8") as parsed_file:
        YAML_OBJECT.dump(parsed_object, parsed_file)


def parse_test_filepath(filepath):
    """
    Parses fullpath of test file to obtain platform, command, and filename info.

    Args:
        filepath (str): The path to a test file from platform directory or earlier.

    Returns:
        tuple: Strings of platform, command, and the filename without the extension.

    Example:
        >>> filepath = "tests/cisco_ios/show_version/cisco_ios_show_version.raw"
        >>> platform, command, filename = parse_test_filepath(filepath)
        >>> print(platform)
        cisco_ios
        >>> print(command)
        show version
        >>> print(filename)
        cisco_ios_show_version
        >>>
    """
    command_dir, filename = os.path.split(filepath)
    platform_dir, command = os.path.split(command_dir)
    _, platform = os.path.split(platform_dir)

    command_without_underscores = command.replace("_", " ")
    filename_without_extension, _ = filename.rsplit(".", 1)

    return platform, command_without_underscores, filename_without_extension


def build_parsed_data_from_output(filepath, test_dir=TEST_DIR):
    """
    Generates a YAML file from the file containing the raw command output.

    The command output should be stored in a file in the appropriate directory;
    for example, ``tests/cisco_ios/show_version/cisco_ios_show_version.raw``
    This uses ``lib.ntc_templates.parse.parse_output``, so the template must
    be in the ``templates/`` directory, and ``templates/index`` must be updated
    with the correct entry for the template.

    Args:
        filepath (str): The path to the file containing sample command output.
        test_dir (str): The root directory to story the resulting YAML file.

    Returns
        None: File I/O is performed to generate a YAML file pased on command output.

    Example:
        >>> root_dir = "tests/cisco_ios/dir"
        >>> os.listdir(root_dir) # doctest: +SKIP
        ['cisco_ios_dir.raw']
        >>> filepath = "tests/cisco_ios/dir/cisco_ios_dir.raw"
        >>> build_parsed_data_from_output(filepath) # doctest: +SKIP
        >>> os.listdir(root_dir) # doctest: +SKIP
        ['cisco_ios_dir.raw', 'cisco_ios_dir.yml']
        >>>
    """
    platform, command, filename = parse_test_filepath(filepath)
    with open(filepath, encoding="utf-8") as output_file:
        output_data = output_file.read()

    structured_data = parse_output(platform, command, output_data)

    command_with_underscores = command.replace(" ", "_")
    yaml_file = f"{test_dir}/{platform}/{command_with_underscores}/{filename}.yml"
    ensure_yaml_standards({"parsed_sample": structured_data}, yaml_file)


def build_parsed_data_from_dir(dirpath, test_dir=TEST_DIR):
    """
    Globs for files ending in ``.raw`` and generates YAML files based on TextFSM ouptut.

    Every file in ``dirpath`` ending in ``.raw`` will be parsed with TextFSM and written
    to a YAML file following the yamllint config standards. Since this is using glob, the
    directory string passed in can also include glob syntax.

    Args:
        dirpath (str): The path to search for files with ``.raw`` extension.

    Returns:
        None: File I/O is performed to ensure YAML files exist for each test output file.

    Example:
        >>> dirpath = "tests/cisco_ios/show_mac-address-table"
        >>> build_parsed_data_from_dir(dirpath) # doctest: +SKIP
        # Each filename is printed to the terminal
        >>>
    """
    for file in glob.iglob(f"{dirpath}/*.raw"):
        print(file)
        build_parsed_data_from_output(file, test_dir)


@pytest.fixture(scope="module")
def yaml_comments_file():
    """Yaml comments tests."""
    with open("tests/mocks/load/yaml_comments.yml", encoding="utf-8") as file_handler:
        return YAML_OBJECT.load(file_handler)
>>>>>>> e1582133


@pytest.fixture
def copy_yaml_comments(yaml_comments_file):
    """Helper to copy yaml comments."""
    return deepcopy(yaml_comments_file)


@pytest.fixture
def teardown_normalize_file():
    """Test fixture to normalize a file."""
    filepaths = {}

    def _teardown_normalize_file(filepath):
        with open(filepath, encoding="utf-8") as file_handler:
            contents = file_handler.read()

        filepaths[filepath] = contents

    yield _teardown_normalize_file

    for filepath, contents in filepaths.items():
        with open(filepath, "w", encoding="utf-8") as file_handler:
            file_handler.write(contents)


@pytest.fixture(scope="module")
def expected_file():
    """Test fixture to find the expected yaml file."""
    expected_path = "tests/mocks/expected/parsed_sample.yml"
    with open(expected_path, encoding="utf-8") as file_handler:
        return file_handler.read()


@pytest.fixture(scope="module")
def expected_mac_file():
    """Test fixture to find the expected mac yaml file."""
    expected_path = "tests/mocks/expected/show_mac.yml"
    with open(expected_path, encoding="utf-8") as file_handler:
        return file_handler.read()


@pytest.fixture
def teardown_delete_file():
    """Test fixture to delete a file."""
    filepaths = []

    def _teardown_delete_file(filepath):
        filepaths.append(filepath)

    yield _teardown_delete_file

    for file in filepaths:
        os.remove(file)


def test_ensure_spacing_for_multiline_comment():
    remark = "comment 11\n#        comment 12\n#comment 13\n"
<<<<<<< HEAD
    remark_formatted = development_script.ensure_spacing_for_multiline_comment(remark)
=======
    remark_formatted = ensure_spacing_for_multiline_comment(remark)
>>>>>>> e1582133
    assert remark_formatted == "comment 11\n# comment 12\n# comment 13"


def test_ensure_space_after_octothorpe(copy_yaml_comments):
    comment = copy_yaml_comments.ca.items["b"][2]
<<<<<<< HEAD
    development_script.ensure_space_after_octothorpe(comment)
=======
    ensure_space_after_octothorpe(comment)
>>>>>>> e1582133
    assert comment.value == "# comment 2\n# comment 3\n"


def test_ensure_space_comments(copy_yaml_comments):
    comments = copy_yaml_comments.ca.items
    comment_values = comments.values()
<<<<<<< HEAD
    development_script.ensure_space_comments(comment_values)
=======
    ensure_space_comments(comment_values)
>>>>>>> e1582133
    assert comments["a"][2].value == "# comment 1\n"
    assert comments["b"][2].value == "# comment 2\n# comment 3\n"
    assert comments["d"][3][0].value == "# comment 7\n"


def test_update_yaml_comments(copy_yaml_comments):
<<<<<<< HEAD
    development_script.update_yaml_comments(copy_yaml_comments)
    string_yaml = StringIO()
    development_script.YAML_OBJECT.dump(copy_yaml_comments, string_yaml)
=======
    update_yaml_comments(copy_yaml_comments)
    string_yaml = StringIO()
    YAML_OBJECT.dump(copy_yaml_comments, string_yaml)
>>>>>>> e1582133
    actual = string_yaml.getvalue()
    with open("tests/mocks/expected/yaml_comments.yml", encoding="utf-8") as file_handler:
        expected = file_handler.read()
    assert actual == expected


<<<<<<< HEAD
def test_ensure_yaml_standards(teardown_normalize_file, expected_file):
    load_file = "tests/mocks/load/parsed_sample.yml"
    teardown_normalize_file(load_file)
    with open(load_file, encoding="utf-8") as fh:
        load_yaml = development_script.YAML_OBJECT.load(fh)

    development_script.ensure_yaml_standards(load_yaml, load_file)
=======
def test_transform_file(teardown_normalize_file, expected_file):
    load_file = "tests/mocks/load/parsed_sample.yml"
    teardown_normalize_file(load_file)
    transform_file(load_file)
    with open(load_file, encoding="utf-8") as actual:
        assert actual.read() == expected_file


def test_transform_glob(teardown_normalize_file, expected_file):
    glob_dir = "tests/mocks/load/gl*"
    parsed_files = glob.glob(f"{glob_dir}/*.yml")
    for file in parsed_files:
        teardown_normalize_file(file)

    transform_glob(glob_dir)
    for file in parsed_files:
        with open(file, encoding="utf-8") as actual:
            assert actual.read() == expected_file


def test_ensure_yaml_standards(teardown_normalize_file, expected_file):
    load_file = "tests/mocks/load/parsed_sample.yml"
    teardown_normalize_file(load_file)
    with open(load_file, encoding="utf-8") as file_handler:
        load_yaml = YAML_OBJECT.load(file_handler)

    ensure_yaml_standards(load_yaml, load_file)
>>>>>>> e1582133
    with open(load_file, encoding="utf-8") as actual:
        assert actual.read() == expected_file


<<<<<<< HEAD
def test_upper_value():
    textfsm = """
Value Interface (MEth\d+\/\d+\/\d+)
Value Ip_Address (\S+)
Value Physical (\S+)
Value PROTOCOL (\S+)

Start
  ^${Interface}\s+${Ip_Address}\s+${Physical}\s+${PROTOCOL} -> Record
    """

    expected = """
Value INTERFACE (MEth\d+\/\d+\/\d+)
Value IP_ADDRESS (\S+)
Value PHYSICAL (\S+)
Value PROTOCOL (\S+)
=======
def test_parse_test_filepath():
    filepath = "tests/cisco_ios/show_version/cisco_ios_show_version.raw"
    platform, command, filename = parse_test_filepath(filepath)
    assert platform == "cisco_ios"
    assert command == "show version"
    assert filename == "cisco_ios_show_version"
>>>>>>> e1582133

Start
  ^${INTERFACE}\s+${IP_ADDRESS}\s+${PHYSICAL}\s+${PROTOCOL} -> Record
    """

<<<<<<< HEAD
    res = development_script.upper_values(textfsm)
    assert res == expected
=======
def test_build_parsed_data_from_output(teardown_delete_file, expected_mac_file):
    load_file = "tests/mocks/cisco_ios/show_mac-address-table/show_mac1.raw"
    yaml_file = f"{load_file[:-3]}yml"
    teardown_delete_file(yaml_file)
    build_parsed_data_from_output(load_file, test_dir="tests/mocks")
    with open(yaml_file, encoding="utf-8") as actual:
        assert actual.read() == expected_mac_file
>>>>>>> e1582133


def test_print_index_file_command():
    expected = 'hp_comware_display_ip_routing-table_statistics.textfsm, .*, hp_comware, dis[[play]] ip routi[[ng-table]] s[[tatistics]]'

<<<<<<< HEAD
    with patch('sys.stdout', new=StringIO()) as fake_out:
        development_script.print_index_file_command(
            'hp_comware', 'display ip routing-table statistics', 0, 'dis ip routi s'
        )
        assert fake_out.getvalue().replace('\n', '') == expected
=======
    build_parsed_data_from_dir(glob_dir, test_dir="tests/mocks")
    for file in parsed_files:
        with open(file, encoding="utf-8") as actual:
            assert actual.read() == expected_mac_file
>>>>>>> e1582133
<|MERGE_RESOLUTION|>--- conflicted
+++ resolved
@@ -1,524 +1,57 @@
-"""Tests that original from the developer test suite."""
 import os
-<<<<<<< HEAD
-=======
-import glob
-import numbers
-import re
->>>>>>> e1582133
 from copy import deepcopy
 from io import StringIO
 from unittest.mock import patch
 
 import development_script
 import pytest
+from ruamel.yaml.compat import StringIO
 
-<<<<<<< HEAD
 
 @pytest.fixture(scope="module")
 def yaml_comments_file():
     with open("tests/mocks/load/yaml_comments.yml", encoding="utf-8") as fh:
         return development_script.YAML_OBJECT.load(fh)
-=======
-from ruamel.yaml import YAML
-from ruamel.yaml.compat import StringIO
-from ruamel.yaml.scalarstring import DoubleQuotedScalarString as DQ
-
-from ntc_templates.parse import parse_output
-
-FILE_PATH = os.path.abspath(__file__)
-FILE_DIR = os.path.dirname(FILE_PATH)
-TEST_DIR = f"{FILE_DIR}/tests"
-YAML_OBJECT = YAML()
-YAML_OBJECT.explicit_start = True
-YAML_OBJECT.indent(sequence=4, offset=2)
-YAML_OBJECT.block_style = True
-RE_MULTILINE_REMARK = re.compile(r"(.*\n\s*#)(.*)")
-
-
-def ensure_spacing_for_multiline_comment(remark):
-    r"""
-    Finds all comments and ensures a single space after "#" symbol.
-
-    Args:
-        remark (str): The remark of a comment from a ``ruamel.yaml.token.CommentToken``.
-
-    Returns:
-        str: The ``remark`` formatted with a single space after comment start, "#"
-
-    Example:
-        >>> remark = "comment 11\n#        comment 12\n#comment 13\n"
-        >>> remark_formatted = ensure_spacing_for_multiline_comment(remark)
-        >>> # Formatting has normalized each comment to have a single space after the "#"
-        >>> remark_formatted
-        'comment 11\n# comment 12\n# comment 13'
-        >>>
-    """
-    remarks = re.findall(RE_MULTILINE_REMARK, remark)
-    # remarks that don't have a subsequent comment are not captured by regex
-    if not remarks:
-        remarks = (("", remark),)
-    # Example remarks: [('comment \n#', '      comment2 '), ('\n  #', 'comment3 # 9')]
-    remark_formatted = "".join([entry[0] + " " + entry[1].strip() for entry in remarks])
-    return remark_formatted
-
-
-def ensure_space_after_octothorpe(comment):
-    r"""
-    Ensures a single space is between the "#" and first letter of a comment.
-
-    Args:
-        comment (ruamel.yaml.token.CommentToken): The comment to update.
-
-    Returns:
-        None: The comment is updated in place.
-
-    Example:
-        >>> from ruamel.yaml import YAML
-        >>> yml = YAML()
-        >>> with open("test.yml", encoding="utf-8") as fh:  # doctest: +SKIP
-        ...     print(fh.read())
-        ...     fh.seek(0)
-        ...     data = yml.load(fh)
-        ...
-        ---
-        a: 5 # comment 1
-        b: 6 #comment 2
-        #comment 3
-        c:
-          - 7 #comment 4
-        #comment 5
-          - 8
-        #comment 6
-        d:
-          #comment 7
-          e: a #comment 8
-          f:
-            - 9
-            #comment 9
-            - 10
-            - a:
-                a: 8
-                #comment 10
-                b: 1
-            - b: 1
-            - 9
-        #comment 11
-        #        comment 12
-        #comment 13
-
-        >>> type(data)  # doctest: +SKIP
-        <class 'ruamel.yaml.comments.CommentedMap'>
-        >>> comment = data.ca.items["b"][2]  # doctest: +SKIP
-        >>> comment  # doctest: +SKIP
-        CommentToken('#comment 2\n#comment 3\n', line: 2, col: 5)
-        >>> ensure_space_after_octothorpe(comment)  # doctest: +SKIP
-        >>> # Both comments within the CommentToken object
-        >>> # now have a space between the "#" and the first symbol
-        >>> comment  # doctest: +SKIP
-        CommentToken('# comment 2\n# comment 3\n', line: 2, col: 5)
-        >>>
-    """
-    if comment is not None:
-        # Comments can start with whitespace,
-        # so partition is used to preserve that in the final result
-        space, _, remark = comment.value.partition("#")
-        remark_formatted = ensure_spacing_for_multiline_comment(remark)
-        comment.value = f"{space}# {remark_formatted.lstrip()}\n"
-
-
-def ensure_space_comments(comments):
-    r"""
-    Ensures there is a space after the "#" in comments.
-
-    Args:
-        comments (iter): The comments from ruamel.yaml.YAML() object.
-
-    Returns:
-         None: Comments are update in place.
-
-    Example:
-        >>> from ruamel.yaml import YAML
-        >>> yml = YAML()
-        >>> with open("test.yml", encoding="utf-8") as fh: # doctest: +SKIP
-        ...     print(fh.read())
-        ...     fh.seek(0)
-        ...     data = yml.load(fh)
-        ...
-        ---
-        a: 5 # comment 1
-        b: 6 #comment 2
-        #comment 3
-        c:
-          - 7 #comment 4
-        #comment 5
-          - 8
-        #comment 6
-        d:
-          #comment 7
-          e: a #comment 8
-          f:
-            - 9
-            #comment 9
-            - 10
-            - a:
-                a: 8
-                #comment 10
-                b: 1
-            - b: 1
-            - 9
-        #comment 11
-        #        comment 12
-        #comment 13
-
-        >>> type(data) # doctest: +SKIP
-        <class 'ruamel.yaml.comments.CommentedMap'>
-        >>> comments = data.ca.items.values() # doctest: +SKIP
-        >>> comments # doctest: +SKIP
-        dict_values([
-            [None, None, CommentToken('# comment 1\n', line: 1, col: 5), None],
-            [None, None, CommentToken('#comment 2\n#comment 3\n', line: 2, col: 5), None],
-            [None, None, None, [CommentToken('#comment 7\n', line: 10, col: 2)]]
-        ])
-        >>> ensure_space_comments(comments) # doctest: +SKIP
-        >>> # Every comment now has a space between the "#" and the first symbol
-        >>> comments # doctest: +SKIP
-        dict_values([
-            [None, None, CommentToken('# comment 1\n', line: 1, col: 5), None],
-            [None, None, CommentToken('# comment 2\n# comment 3\n', line: 2, col: 5), None],
-            [None, None, None, [CommentToken('# comment 7\n', line: 10, col: 2)]]
-        ])
-        >>>
-    """
-    comment_objects = (comment for comment_list in comments for comment in comment_list)
-    for comment in comment_objects:
-        # Some comments are nested inside an additional list
-        if not isinstance(comment, list):
-            ensure_space_after_octothorpe(comment)
-        else:
-            for cmt in comment:
-                ensure_space_after_octothorpe(cmt)
-
-
-def update_yaml_comments(yaml_object):
-    """
-    Ensures comments have a space after the "#" on itself and its entries.
-
-    Args:
-        yaml_object (ruamel.yaml.comments.CommentedMap | ruamel.yaml.comments.CommentedSeq): The list or dict object.
-
-    Returns:
-        None: Comments are updated in place.
-
-    Example:
-        >>> from ruamel.yaml import YAML
-        >>> yml = YAML()
-        >>> with open("test.yml", encoding="utf-8") as fh: # doctest: +SKIP
-        ...     print(fh.read())
-        ...     fh.seek(0)
-        ...     data = yml.load(fh)
-        ...
-        ---
-        a: 5 # comment 1
-        b: 6 #comment 2
-        #comment 3
-        c:
-          - 7 #comment 4
-        #comment 5
-          - 8
-        #comment 6
-        d:
-          #comment 7
-          e: a #comment 8
-          f:
-            - 9
-            #comment 9
-            - 10
-            - a:
-                a: 8
-                #comment 10
-                b: 1
-            - b: 1
-            - 9
-        #comment 11
-        #        comment 12
-        #comment 13
-
-        >>> type(data) # doctest: +SKIP
-        <class 'ruamel.yaml.comments.CommentedMap'>
-        >>> update_yaml_comments(data) # doctest: +SKIP
-        >>> with open("test.yml", "w", encoding="utf-8") as fh: # doctest: +SKIP
-        ...     yml.dump(data, fh)
-        ...
-        >>>
-        # Notice that comments now have a space between the hash and first symbol.
-        >>> with open("test.yml", encoding="utf-8") as fh: # doctest: +SKIP
-        ...     print(fh.read())
-        ...
-        a: 5 # comment 1
-        b: 6 # comment 2
-        #comment 3
-        c:
-        - 7   # comment 4
-        #comment 5
-        - 8
-        # comment 6
-        d:
-          # comment 7
-          e: a # comment 8
-          f:
-          - 9
-            # comment 9
-          - 10
-          - a:
-              a: 8
-                # comment 10
-              b: 1
-          - b: 1
-          - 9
-        # comment 11
-        # comment 12
-        # comment 13
-
-        >>>
-    """
-    comments = yaml_object.ca.items.values()
-    ensure_space_comments(comments)
-    try:
-        yaml_object_values = yaml_object.values()
-    except AttributeError:
-        yaml_object_values = yaml_object
-
-    for entry in yaml_object_values:
-        if isinstance(entry, (dict, list)):
-            update_yaml_comments(entry)
-
-
-def transform_file(filepath):
-    """
-    Loads YAML file and formats to adhere to yamllint config.
-
-    Args:
-        filepath (str): The full path to a YAML file.
-
-    Returns:
-        None: File I/O is performed to ensure YAML file adheres to yamllint config.
-
-    Example:
-        >>> filepath = "tests/cisco_ios/show_version/cisco_ios_show_version.yml"
-        >>> transform_file(filepath)
-        >>>
-    """
-    with open(filepath, encoding="utf-8") as parsed_file:
-        parsed_object = YAML_OBJECT.load(parsed_file)
-
-    ensure_yaml_standards(parsed_object, filepath)
-
-
-def transform_glob(dirpath):
-    """
-    Globs for YAML files and formats to adhere to yamllint config.
-
-    Every file in ``dirpath`` ending in ``.yml`` will be formatted according to
-    yamllint config. Since this is using glob, the directory string passed in can
-    also include glob syntax (see ``Example``)
-
-    Args:
-        dirpath (str): The path to search for files with ``.yml`` extension.
-
-    Returns:
-        None: File I/O is performed to ensure YAML files adhere to yamllint config.
-
-    Example:
-        >>> dirpath = "tests/*/*"
-        >>> transform_file(dirpath) # doctest: +SKIP
-        # Each filename is printed to the terminal
-        >>>
-    """
-    # This commented out code was used for mass renaming of files;
-    # it is probably not needed anymore
-    # for file in glob.iglob("{0}/*.parsed".format(dirpath)):
-    #     os.rename(file, file.replace(file[-6:], "yml"))
-    for file in glob.iglob(f"{dirpath}/*.yml"):
-        print(file)
-        transform_file(file)
-
-
-def ensure_yaml_standards(parsed_object, output_path):
-    """
-    Ensures YAML files adhere to yamllint config as defined in this project.
-
-    Args:
-        parsed_object (dict): The TextFSM/CliTable data converted to a list of dicts.
-            The list of dicts must be the value of a dictionary key, ``parsed_sample``.
-        output_path (str): The filepath to write the ``parsed_object`` to.
-
-    Returns:
-        None: File I/O is performed to write ``parsed_object`` to ``output_path``.
-    """
-    for entry in parsed_object["parsed_sample"]:
-        # TextFSM conversion will allways be a list of dicts
-        for key, value in entry.items():
-            # TextFSM capture groups always return strings or lists
-            # This also accounts for numbers incase the YAML was done by hand
-            if isinstance(value, (str, numbers.Number)):
-                entry[key] = DQ(value)
-            else:
-                entry[key] = [DQ(val) for val in value]
-    try:
-        update_yaml_comments(parsed_object)
-    except AttributeError:
-        pass
-
-    with open(output_path, "w", encoding="utf-8") as parsed_file:
-        YAML_OBJECT.dump(parsed_object, parsed_file)
-
-
-def parse_test_filepath(filepath):
-    """
-    Parses fullpath of test file to obtain platform, command, and filename info.
-
-    Args:
-        filepath (str): The path to a test file from platform directory or earlier.
-
-    Returns:
-        tuple: Strings of platform, command, and the filename without the extension.
-
-    Example:
-        >>> filepath = "tests/cisco_ios/show_version/cisco_ios_show_version.raw"
-        >>> platform, command, filename = parse_test_filepath(filepath)
-        >>> print(platform)
-        cisco_ios
-        >>> print(command)
-        show version
-        >>> print(filename)
-        cisco_ios_show_version
-        >>>
-    """
-    command_dir, filename = os.path.split(filepath)
-    platform_dir, command = os.path.split(command_dir)
-    _, platform = os.path.split(platform_dir)
-
-    command_without_underscores = command.replace("_", " ")
-    filename_without_extension, _ = filename.rsplit(".", 1)
-
-    return platform, command_without_underscores, filename_without_extension
-
-
-def build_parsed_data_from_output(filepath, test_dir=TEST_DIR):
-    """
-    Generates a YAML file from the file containing the raw command output.
-
-    The command output should be stored in a file in the appropriate directory;
-    for example, ``tests/cisco_ios/show_version/cisco_ios_show_version.raw``
-    This uses ``lib.ntc_templates.parse.parse_output``, so the template must
-    be in the ``templates/`` directory, and ``templates/index`` must be updated
-    with the correct entry for the template.
-
-    Args:
-        filepath (str): The path to the file containing sample command output.
-        test_dir (str): The root directory to story the resulting YAML file.
-
-    Returns
-        None: File I/O is performed to generate a YAML file pased on command output.
-
-    Example:
-        >>> root_dir = "tests/cisco_ios/dir"
-        >>> os.listdir(root_dir) # doctest: +SKIP
-        ['cisco_ios_dir.raw']
-        >>> filepath = "tests/cisco_ios/dir/cisco_ios_dir.raw"
-        >>> build_parsed_data_from_output(filepath) # doctest: +SKIP
-        >>> os.listdir(root_dir) # doctest: +SKIP
-        ['cisco_ios_dir.raw', 'cisco_ios_dir.yml']
-        >>>
-    """
-    platform, command, filename = parse_test_filepath(filepath)
-    with open(filepath, encoding="utf-8") as output_file:
-        output_data = output_file.read()
-
-    structured_data = parse_output(platform, command, output_data)
-
-    command_with_underscores = command.replace(" ", "_")
-    yaml_file = f"{test_dir}/{platform}/{command_with_underscores}/{filename}.yml"
-    ensure_yaml_standards({"parsed_sample": structured_data}, yaml_file)
-
-
-def build_parsed_data_from_dir(dirpath, test_dir=TEST_DIR):
-    """
-    Globs for files ending in ``.raw`` and generates YAML files based on TextFSM ouptut.
-
-    Every file in ``dirpath`` ending in ``.raw`` will be parsed with TextFSM and written
-    to a YAML file following the yamllint config standards. Since this is using glob, the
-    directory string passed in can also include glob syntax.
-
-    Args:
-        dirpath (str): The path to search for files with ``.raw`` extension.
-
-    Returns:
-        None: File I/O is performed to ensure YAML files exist for each test output file.
-
-    Example:
-        >>> dirpath = "tests/cisco_ios/show_mac-address-table"
-        >>> build_parsed_data_from_dir(dirpath) # doctest: +SKIP
-        # Each filename is printed to the terminal
-        >>>
-    """
-    for file in glob.iglob(f"{dirpath}/*.raw"):
-        print(file)
-        build_parsed_data_from_output(file, test_dir)
-
-
-@pytest.fixture(scope="module")
-def yaml_comments_file():
-    """Yaml comments tests."""
-    with open("tests/mocks/load/yaml_comments.yml", encoding="utf-8") as file_handler:
-        return YAML_OBJECT.load(file_handler)
->>>>>>> e1582133
 
 
 @pytest.fixture
 def copy_yaml_comments(yaml_comments_file):
-    """Helper to copy yaml comments."""
     return deepcopy(yaml_comments_file)
 
 
 @pytest.fixture
 def teardown_normalize_file():
-    """Test fixture to normalize a file."""
     filepaths = {}
 
     def _teardown_normalize_file(filepath):
-        with open(filepath, encoding="utf-8") as file_handler:
-            contents = file_handler.read()
+        with open(filepath, encoding="utf-8") as fh:
+            contents = fh.read()
 
         filepaths[filepath] = contents
 
     yield _teardown_normalize_file
 
     for filepath, contents in filepaths.items():
-        with open(filepath, "w", encoding="utf-8") as file_handler:
-            file_handler.write(contents)
+        with open(filepath, "w", encoding="utf-8") as fh:
+            fh.write(contents)
 
 
 @pytest.fixture(scope="module")
 def expected_file():
-    """Test fixture to find the expected yaml file."""
     expected_path = "tests/mocks/expected/parsed_sample.yml"
-    with open(expected_path, encoding="utf-8") as file_handler:
-        return file_handler.read()
+    with open(expected_path, encoding="utf-8") as fh:
+        return fh.read()
 
 
 @pytest.fixture(scope="module")
 def expected_mac_file():
-    """Test fixture to find the expected mac yaml file."""
     expected_path = "tests/mocks/expected/show_mac.yml"
-    with open(expected_path, encoding="utf-8") as file_handler:
-        return file_handler.read()
+    with open(expected_path, encoding="utf-8") as fh:
+        return fh.read()
 
 
 @pytest.fixture
 def teardown_delete_file():
-    """Test fixture to delete a file."""
     filepaths = []
 
     def _teardown_delete_file(filepath):
@@ -532,54 +65,35 @@
 
 def test_ensure_spacing_for_multiline_comment():
     remark = "comment 11\n#        comment 12\n#comment 13\n"
-<<<<<<< HEAD
     remark_formatted = development_script.ensure_spacing_for_multiline_comment(remark)
-=======
-    remark_formatted = ensure_spacing_for_multiline_comment(remark)
->>>>>>> e1582133
     assert remark_formatted == "comment 11\n# comment 12\n# comment 13"
 
 
 def test_ensure_space_after_octothorpe(copy_yaml_comments):
     comment = copy_yaml_comments.ca.items["b"][2]
-<<<<<<< HEAD
     development_script.ensure_space_after_octothorpe(comment)
-=======
-    ensure_space_after_octothorpe(comment)
->>>>>>> e1582133
     assert comment.value == "# comment 2\n# comment 3\n"
 
 
 def test_ensure_space_comments(copy_yaml_comments):
     comments = copy_yaml_comments.ca.items
     comment_values = comments.values()
-<<<<<<< HEAD
     development_script.ensure_space_comments(comment_values)
-=======
-    ensure_space_comments(comment_values)
->>>>>>> e1582133
     assert comments["a"][2].value == "# comment 1\n"
     assert comments["b"][2].value == "# comment 2\n# comment 3\n"
     assert comments["d"][3][0].value == "# comment 7\n"
 
 
 def test_update_yaml_comments(copy_yaml_comments):
-<<<<<<< HEAD
     development_script.update_yaml_comments(copy_yaml_comments)
     string_yaml = StringIO()
     development_script.YAML_OBJECT.dump(copy_yaml_comments, string_yaml)
-=======
-    update_yaml_comments(copy_yaml_comments)
-    string_yaml = StringIO()
-    YAML_OBJECT.dump(copy_yaml_comments, string_yaml)
->>>>>>> e1582133
     actual = string_yaml.getvalue()
-    with open("tests/mocks/expected/yaml_comments.yml", encoding="utf-8") as file_handler:
-        expected = file_handler.read()
+    with open("tests/mocks/expected/yaml_comments.yml", encoding="utf-8") as fh:
+        expected = fh.read()
     assert actual == expected
 
 
-<<<<<<< HEAD
 def test_ensure_yaml_standards(teardown_normalize_file, expected_file):
     load_file = "tests/mocks/load/parsed_sample.yml"
     teardown_normalize_file(load_file)
@@ -587,40 +101,10 @@
         load_yaml = development_script.YAML_OBJECT.load(fh)
 
     development_script.ensure_yaml_standards(load_yaml, load_file)
-=======
-def test_transform_file(teardown_normalize_file, expected_file):
-    load_file = "tests/mocks/load/parsed_sample.yml"
-    teardown_normalize_file(load_file)
-    transform_file(load_file)
     with open(load_file, encoding="utf-8") as actual:
         assert actual.read() == expected_file
 
 
-def test_transform_glob(teardown_normalize_file, expected_file):
-    glob_dir = "tests/mocks/load/gl*"
-    parsed_files = glob.glob(f"{glob_dir}/*.yml")
-    for file in parsed_files:
-        teardown_normalize_file(file)
-
-    transform_glob(glob_dir)
-    for file in parsed_files:
-        with open(file, encoding="utf-8") as actual:
-            assert actual.read() == expected_file
-
-
-def test_ensure_yaml_standards(teardown_normalize_file, expected_file):
-    load_file = "tests/mocks/load/parsed_sample.yml"
-    teardown_normalize_file(load_file)
-    with open(load_file, encoding="utf-8") as file_handler:
-        load_yaml = YAML_OBJECT.load(file_handler)
-
-    ensure_yaml_standards(load_yaml, load_file)
->>>>>>> e1582133
-    with open(load_file, encoding="utf-8") as actual:
-        assert actual.read() == expected_file
-
-
-<<<<<<< HEAD
 def test_upper_value():
     textfsm = """
 Value Interface (MEth\d+\/\d+\/\d+)
@@ -637,45 +121,20 @@
 Value IP_ADDRESS (\S+)
 Value PHYSICAL (\S+)
 Value PROTOCOL (\S+)
-=======
-def test_parse_test_filepath():
-    filepath = "tests/cisco_ios/show_version/cisco_ios_show_version.raw"
-    platform, command, filename = parse_test_filepath(filepath)
-    assert platform == "cisco_ios"
-    assert command == "show version"
-    assert filename == "cisco_ios_show_version"
->>>>>>> e1582133
 
 Start
   ^${INTERFACE}\s+${IP_ADDRESS}\s+${PHYSICAL}\s+${PROTOCOL} -> Record
     """
 
-<<<<<<< HEAD
     res = development_script.upper_values(textfsm)
     assert res == expected
-=======
-def test_build_parsed_data_from_output(teardown_delete_file, expected_mac_file):
-    load_file = "tests/mocks/cisco_ios/show_mac-address-table/show_mac1.raw"
-    yaml_file = f"{load_file[:-3]}yml"
-    teardown_delete_file(yaml_file)
-    build_parsed_data_from_output(load_file, test_dir="tests/mocks")
-    with open(yaml_file, encoding="utf-8") as actual:
-        assert actual.read() == expected_mac_file
->>>>>>> e1582133
 
 
 def test_print_index_file_command():
     expected = 'hp_comware_display_ip_routing-table_statistics.textfsm, .*, hp_comware, dis[[play]] ip routi[[ng-table]] s[[tatistics]]'
 
-<<<<<<< HEAD
     with patch('sys.stdout', new=StringIO()) as fake_out:
         development_script.print_index_file_command(
             'hp_comware', 'display ip routing-table statistics', 0, 'dis ip routi s'
         )
-        assert fake_out.getvalue().replace('\n', '') == expected
-=======
-    build_parsed_data_from_dir(glob_dir, test_dir="tests/mocks")
-    for file in parsed_files:
-        with open(file, encoding="utf-8") as actual:
-            assert actual.read() == expected_mac_file
->>>>>>> e1582133
+        assert fake_out.getvalue().replace('\n', '') == expected